import numpy as np
import math
import cmath
import time
from timeit import timeit
import scipy.sparse as sparse
import cupyx.scipy.sparse as cupysparse

class Dirac:
    """
    Functions for the Dirac notation to describe (quantum) states and (quantum) operators.
    """
    @staticmethod
    def ket(N, a):
        """
        `|a>` is called 'ket' and represents a column vector with `1` in entry `a` and `0` everywhere else.
        """
        ket = np.zeros((N, 1))
        ket[a, 0] = 1
        return ket

    @staticmethod
    def bra(N, a):
        """
        `<a|` is called 'bra' and represents a row vector with `1` in entry `a` and `0` everywhere else.
        """
        bra = np.zeros((1, N))
        bra[0, a] = 1
        return bra

    @staticmethod
    def bra_ket(N, a, b):
        """
        `<a||b>` is the inner product of `<a|` and `|b>`, which is `1` if `a == b` and `0` `if a != b`.
        """
        bra = Dirac.bra(N, a)
        ket = Dirac.ket(N, b)
        return np.inner(bra, ket.T)

    @staticmethod
    def ket_bra(N, a, b):
        """
        `|a><b|` is the outer product of `|a>` and `<b|`, which is a matrix with `1` in entry (a,b) and `0` everywhere else.
        """
        ket = Dirac.ket(N, a)
        bra = Dirac.bra(N, b)
        return np.outer(ket, bra)
    
class QubitUnitaryOperation:
    """
    Functions to obtain 2 x 2 unitary matrices for unitary qubit operations.
    """    
    @staticmethod
    def get_identity():
        return np.array([[1, 0], [0, 1]], dtype=complex)
    
    @staticmethod
    def get_pauli_x():
        return np.array([[0, 1], [1, 0]], dtype=complex)
    
    @staticmethod
    def get_pauli_y():
        return np.array([[0, complex(0,-1)], [complex(0,1), 0]], dtype=complex)
    
    @staticmethod
    def get_pauli_z():
        return np.array([[1, 0], [0, -1]], dtype=complex)
    
    @staticmethod
    def get_hadamard():
        c = complex(1/np.sqrt(2), 0)
        return np.array([[c, c], [c, -c]], dtype=complex)
    
    @staticmethod
    def get_phase(theta):
        c = complex(np.cos(theta),np.sin(theta))
        return np.array([[1, 0], [0, c]], dtype=complex)
    
    @staticmethod
    def get_rotate_x(theta):
        sin = math.sin(theta/2)
        cos = math.cos(theta/2)
        return np.array([[cos, -1j * sin],[-1j * sin, cos]], dtype=complex)
    
    @staticmethod
    def get_rotate_y(theta):
        sin = math.sin(theta/2)
        cos = math.cos(theta/2)
        return np.array([[cos, -sin], [sin, cos]], dtype=complex)
    
    @staticmethod
    def get_rotate_z(theta):
        a = 0.5j * theta
        return np.array([[cmath.exp(-a), 0], [0, cmath.exp(a)]], dtype=complex)

class StateVector:
    """
    Class representing a quantum circuit of N qubits.
    """
    def __init__(self, N):
        self.N = N
        self.index = 0
<<<<<<< HEAD

        # NOTE: Statevector normally is column-based, I made a row-based.
        # np.zeros((2**self.N,1 ), dtype=complex)
        self.state_vector = np.zeros(2**self.N, dtype=complex)

=======
        # WARNING: I HAVE FLATTEND THE STATEVECTOR
        # np.zeros(2**self.N, dtype=complex)
        # =============================================================
        # =============================================================
        # =============================================================
        self.state_vector = np.zeros((2**self.N, 1), dtype=complex)
        # =============================================================
        # =============================================================
        # =============================================================
>>>>>>> 3d2d2c58
        self.state_vector[self.index] = 1

    def apply_unitary_operation(self, operation: sparse.coo_matrix):
        # Check if operation is a unitary matrix
        # if not np.allclose(np.eye(2**self.N), np.conj(operation.T) @ operation):
        #     raise ValueError("Input matrix is not unitary")

        # NOTE: A row based statevector is roughly 15% faster than matrix-vector multiplication than a column based statevector
        # print(timeit(lambda: coo_spmv_flat(operation.row, operation.col, operation.data, self.state_vector.flatten()), number=100))
        # print(timeit(lambda: coo_spmv(operation.row, operation.col, operation.data, self.state_vector), number=100))

        self.state_vector = coo_spmv_flat(operation.row, operation.col, operation.data, self.state_vector)

    def measure(self):
        probalities = np.square(np.abs(self.state_vector))
        self.index = np.random.choice(len(probalities), p=probalities)

    def get_quantum_state(self):
        return self.state_vector
    
    def get_classical_state_as_string(self):
        return self.__state_as_string(self.index, self.N)
    
    def print(self):
        for i, val in enumerate(self.state_vector):
            print(f"{self.__state_as_string(i, self.N)} : {val[0]}")

    def __state_as_string(self, i,N):
        """
        Function to convert integer i, 0 <= i < N, to a quantum state in Dirac notation.
        """
        # Check if 0 <= i < 2^N
        if i < 0 or i >= 2**N:
            raise ValueError("Input i and N must satisfy 0 <= i < 2^N")
        
        binary_string = bin(i)
        state_as_string = binary_string[2:]
        state_as_string = state_as_string.zfill(N)
        return "|" + state_as_string + ">"


class CircuitUnitaryOperation:
    """
    Functions to obtain 2^N x 2^N unitary matrices for unitary operations on quantum circuits of N qubits.
    """
    
    @staticmethod
    def get_combined_operation_for_qubit(operation, q, N, gpu=False):
        # Converting dense numpy matrixes to sparse COO scipy matrixes
        operation =  sparse.coo_matrix(operation)
        identity = sparse.coo_matrix(QubitUnitaryOperation.get_identity())
        combined_operation= sparse.coo_matrix(np.eye(1,1))

        # "Selecting" regular scipy sparse matrix kronecker product
        kron = sparse.kron

        print("Generating operation matrix: ", end="", flush=True)
        t1 = time.perf_counter()

        if gpu:
            # Copy data to device (GPU) memory from host (CPU)
            operation = cupysparse.coo_matrix(operation)
            identity = cupysparse.coo_matrix(identity)
            combined_operation = cupysparse.coo_matrix(combined_operation)

            # "Selecting" sparse matrix GPU-accelerated matrix kronecker product
            kron = cupysparse.kron  
    	
        # Actual computation of kronecker product, this is sort of a iterative problem.
        # Size of "combined_operation" grows exponentially
        # Every qubit makes the kronecker product twice as sparse
        # Computation is done on GPU based on whether parater "GPU" is "True"
        for i in range(0, N):
            if i == q:
<<<<<<< HEAD
                combined_operation = kron(combined_operation, operation)
            else:
                combined_operation = kron(combined_operation, identity)
        
        # Copy data back from device (GPU) to host (CPU)
        if gpu: combined_operation = combined_operation.get()
            
=======
                combined_operation = coo_kron(combined_operation, operation)
            else:
                combined_operation = coo_kron(combined_operation, identity)
>>>>>>> 3d2d2c58
        t2 = time.perf_counter()

        bytes = combined_operation.nnz * 4 * 2 + combined_operation.nnz * 16
        print(f"{round(t2-t1, 6)*1000}ms ({bytes:,} bytes)")

        return combined_operation

    @staticmethod
    def get_combined_operation_for_identity(q, N, gpu=False):
        return np.array(np.eye(2**N), dtype=complex)
    
    @staticmethod
    def get_combined_operation_for_pauli_x(q, N, gpu=False):
        pauli_x = QubitUnitaryOperation.get_pauli_x()
        return CircuitUnitaryOperation.get_combined_operation_for_qubit(pauli_x, q, N, gpu=gpu)
    
    @staticmethod
    def get_combined_operation_for_pauli_y(q, N, gpu=False):
        pauli_y = QubitUnitaryOperation.get_pauli_y()
        return CircuitUnitaryOperation.get_combined_operation_for_qubit(pauli_y, q, N, gpu=gpu)
    
    @staticmethod
    def get_combined_operation_for_pauli_z(q, N, gpu=False):
        pauli_z = QubitUnitaryOperation.get_pauli_z()
        return CircuitUnitaryOperation.get_combined_operation_for_qubit(pauli_z, q, N, gpu=gpu)
    
    @staticmethod
    def get_combined_operation_for_hadamard(q, N, gpu=False):
        hadamard = QubitUnitaryOperation.get_hadamard()
        return CircuitUnitaryOperation.get_combined_operation_for_qubit(hadamard, q, N, gpu=gpu)
    
    @staticmethod
    def get_combined_operation_for_phase(theta, q, N, gpu=False):
        phase = QubitUnitaryOperation.get_phase(theta)
        return CircuitUnitaryOperation.get_combined_operation_for_qubit(phase, q, N, gpu=gpu)
    
    @staticmethod
    def get_combined_operation_for_rotate_x(theta, q, N, gpu=False):
        rotate = QubitUnitaryOperation.get_rotate_x(theta)
        return CircuitUnitaryOperation.get_combined_operation_for_qubit(rotate, q, N, gpu=gpu)
    
    @staticmethod
    def get_combined_operation_for_rotate_y(theta, q, N, gpu=False):
        rotate = QubitUnitaryOperation.get_rotate_y(theta)
        return CircuitUnitaryOperation.get_combined_operation_for_qubit(rotate, q, N, gpu=gpu)
    
    @staticmethod
    def get_combined_operation_for_rotate_z(theta, q, N, gpu=False):
        rotate = QubitUnitaryOperation.get_rotate_z(theta)
        return CircuitUnitaryOperation.get_combined_operation_for_qubit(rotate, q, N, gpu=gpu)
    
    @staticmethod
    def get_combined_operation_for_cnot(control, target, N, gpu=False):
        identity = QubitUnitaryOperation.get_identity()
        pauli_x = QubitUnitaryOperation.get_pauli_x()

        ket_bra_00 = Dirac.ket_bra(2,0,0)
        ket_bra_11 = Dirac.ket_bra(2,1,1)
        combined_operation_zero = sparse.coo_matrix(np.eye(1,1))
        combined_operation_one = sparse.coo_matrix(np.eye(1,1))
    
        print("Generating operation CNOT matrix: ", end="", flush=True)

        t1 = time.perf_counter()
        for i in range(0, N):
            if control == i:
                combined_operation_zero = coo_kron(combined_operation_zero, ket_bra_00)
                combined_operation_one  = coo_kron(combined_operation_one, ket_bra_11)
            elif target == i:
                combined_operation_zero = coo_kron(combined_operation_zero, identity)
                combined_operation_one  = coo_kron(combined_operation_one, pauli_x)
            else:
                combined_operation_zero = coo_kron(combined_operation_zero, identity)
                combined_operation_one  = coo_kron(combined_operation_one, identity)

        operation = sparse.coo_matrix(combined_operation_zero + combined_operation_one)
        t2 = time.perf_counter()

        bytes = operation.nnz * 4 * 2 + operation.nnz * 16
        print(f"{round(t2-t1, 6)*1000}ms ({bytes:,} bytes)")

        return operation
'''
Symbol for pi
'''
pi_symbol = '\u03c0'

class Circuit:
    """
    Class representing a quantum circuit of N qubits.
    """
    def __init__(self, N, cache=False, GPU=False, lazy=False):
        self.N = N
        self.state_vector = StateVector(self.N)
        self.quantum_states = [self.state_vector.get_quantum_state()]
        self.descriptions = []
        self.operations = []
        self.__use_gpu = GPU
        self.__lazy_evaluation= lazy
        self.__use_cache = cache
        self.__operations_cache = {}

    def identity(self, q):
        key = ("identity", q)
        description = f"Hadamard on qubit {q}"

        if self.__use_cache and self.retrieve_operation_from_cache(key, description):
            print("retrieved operation from cache")
            return

        combined_operation = CircuitUnitaryOperation.get_combined_operation_for_identity(q, self.N, gpu=self.__use_gpu)
        self.descriptions.append(description)
        self.operations.append(combined_operation)

        if self.__use_cache:
            self.cache_operation(key, combined_operation)

    def pauli_x(self, q):
        key = ("pauli_x", q)
        description = f"pauli_x on qubit {q}"

        if self.__use_cache and self.retrieve_operation_from_cache(key, description):
            print("retrieved operation from cache")
            return

        combined_operation = CircuitUnitaryOperation.get_combined_operation_for_pauli_x(q, self.N, gpu=self.__use_gpu)
        self.descriptions.append(description)
        self.operations.append(combined_operation)

        if self.__use_cache:
            self.cache_operation(key, combined_operation)

    def pauli_y(self, q):
        key = ("pauli_y", q)
        description = f"pauli_y on qubit {q}"

        if self.__use_cache and self.retrieve_operation_from_cache(key, description):
            print("retrieved operation from cache")
            return

        combined_operation = CircuitUnitaryOperation.get_combined_operation_for_pauli_y(q, self.N, gpu=self.__use_gpu)
        self.descriptions.append(description)
        self.operations.append(combined_operation)

        if self.__use_cache:
            self.cache_operation(key, combined_operation)

    def pauli_z(self, q):
        key = ("pauli_z", q)
        description = f"pauli_z on qubit {q}"

        if self.__use_cache and self.retrieve_operation_from_cache(key, description):
            print("retrieved operation from cache")
            return
        
        combined_operation = CircuitUnitaryOperation.get_combined_operation_for_pauli_z(q, self.N, gpu=self.__use_gpu)
        self.descriptions.append(description)
        self.operations.append(combined_operation)

        if self.__use_cache:
            self.cache_operation(key, combined_operation)

    def hadamard(self, q):
        key = ("hadamard", q)
        description = f"Hadamard on qubit {q}"

        if self.__use_cache and self.retrieve_operation_from_cache(key, description):
            print("retrieved operation from cache")
            return

        combined_operation = CircuitUnitaryOperation.get_combined_operation_for_hadamard(q, self.N, gpu=self.__use_gpu)
        self.descriptions.append(description)
        self.operations.append(combined_operation)

        if self.__use_cache:
            self.cache_operation(key, combined_operation)

    def phase(self, theta, q):
        key = ("phase", theta, q)
        description = f"Phase with theta = {theta/np.pi:.3f} {pi_symbol} on qubit {q}"

        if self.__use_cache and self.retrieve_operation_from_cache(key, description):
            print("retrieved operation from cache")
            return

        combined_operation = CircuitUnitaryOperation.get_combined_operation_for_phase(theta, q, self.N, gpu=self.__use_gpu)
        self.descriptions.append(description)
        self.operations.append(combined_operation)

        if self.__use_cache:
            self.cache_operation(key, combined_operation)

    def rotate_x(self, theta, q):
        key = ("rotate_x", theta, q)
        description = f"Rotate X with theta = {theta/np.pi:.3f} {pi_symbol} on qubit {q}"

        if self.__use_cache and self.retrieve_operation_from_cache(key, description):
            print("retrieved operation from cache")
            return

        combined_operation = CircuitUnitaryOperation.get_combined_operation_for_rotate_x(theta, q, self.N, gpu=self.__use_gpu)
        self.descriptions.append(description)
        self.operations.append(combined_operation)

        if self.__use_cache:
            self.cache_operation(key, combined_operation)
    
    def rotate_y(self, theta, q):
        key = ("rotate_y", theta, q)
        description = f"Rotate_y with theta = {theta/np.pi:.3f} {pi_symbol} on qubit {q}"

        if self.__use_cache and self.retrieve_operation_from_cache(key, description):
            print("retrieved operation from cache")
            return

        combined_operation = CircuitUnitaryOperation.get_combined_operation_for_rotate_y(theta, q, self.N, gpu=self.__use_gpu)
        self.descriptions.append(description)
        self.operations.append(combined_operation)

        if self.__use_cache:
            self.cache_operation(key, combined_operation)
    
    def rotate_z(self, theta, q):
        key = ("rotate_z", theta, q)
        description = f"Rotate_z with theta = {theta/np.pi:.3f} {pi_symbol} on qubit {q}"

        if self.__use_cache and self.retrieve_operation_from_cache(key, description):
            print("retrieved operation from cache")
            return

        combined_operation = CircuitUnitaryOperation.get_combined_operation_for_rotate_z(theta, q, self.N, gpu=self.__use_gpu)
        self.descriptions.append(description)
        self.operations.append(combined_operation)

        if self.__use_cache:
            self.cache_operation(key, combined_operation)

    def cnot(self, control, target):
        key = ("cnot", control, target)
        description = f"CNOT with control qubit {control} and target qubit {target}"

        if self.__use_cache and self.retrieve_operation_from_cache(key, description):
            print("retrieved operation from cache")
            return

        combined_operation = CircuitUnitaryOperation.get_combined_operation_for_cnot(control, target, self.N, gpu=self.__use_gpu)
        self.descriptions.append(description)
        self.operations.append(combined_operation)

        if self.__use_cache:
            self.cache_operation(key, combined_operation)

    def execute(self, print_state=False):
        self.state_vector = StateVector(self.N)
        if print_state:
            print("Initial quantum state")
            self.state_vector.print()

        for i, (operation, description) in enumerate(zip(self.operations, self.descriptions)):
            t1 = time.perf_counter()

            self.state_vector.apply_unitary_operation(operation)
            self.quantum_states.append(self.state_vector.get_quantum_state())

            t2 = time.perf_counter()
            print(f"{round(t2-t1, 6)*1000}ms")

            if print_state:
                print(description)
                print(operation)
                print("Current quantum state")
                self.state_vector.print()

    def measure(self, print_state=False):
        self.state_vector.measure()
        if print_state:
            print("Measured state:")
            print(self.state_vector.get_classical_state_as_string())

    def get_classical_state_as_string(self):
        return self.state_vector.get_classical_state_as_string()

    def retrieve_operation_from_cache(self, key:tuple, description:str):
        if key in self.__operations_cache:
            self.descriptions.append(description)
            self.operations.append(self.__operations_cache[key])
            return True
        return False

    def cache_operation(self, key:tuple, operation:sparse.coo_matrix):
        print("Saving operation matrix to cache")
        self.__operations_cache[key] = operation
        
def coo_spmv(rowIdx:list[int], colIdx:list[int], values:list[float], v):
    """
    Performs sparse matrix-vector multiplication using COO format.
    
    Parameters:
    - rowIdx (list[int]): Row indices of nonzero elements.
    - colIdx (list[int]): Column indices of nonzero elements.
    - values (list[float]): Nonzero values of the matrix.
    - v (numpy array): Dense vector for multiplication.
    
    Returns:
    - numpy array: Result vector y = A * v
    """
    out = np.zeros((len(v), 1), dtype=np.result_type(values, v))  # Initialize output vector

    nnz = len(values)  # Number of nonzero elements

    for i in range(nnz):  # Iterate over nonzero elements
        out[rowIdx[i], 0] += values[i] * v[colIdx[i], 0]

    return out

def coo_spmv_flat(rowIdx, colIdx, values, v):
    """
    Performs sparse matrix-vector multiplication using COO format.
    
    Parameters:
    - rowIdx (list[int]): Row indices of nonzero elements.
    - colIdx (list[int]): Column indices of nonzero elements.
    - values (list[float]): Nonzero values of the matrix.
    - v (numpy array): Dense vector for multiplication.
    
    Returns:
    - numpy array: Result vector y = A * v
    """
    out = np.zeros(len(v), dtype=np.result_type(values, v))  # Initialize output vector

    nnz = len(values)  # Number of nonzero elements

    for i in range(nnz):  # Iterate over nonzero elements
        out[rowIdx[i]] += values[i] * v[colIdx[i]]

    return out

def coo_kron(A, B, format=None):
    if isinstance(A, sparse.sparray) or isinstance(B, sparse.sparray):
        coo_sparse = sparse.coo_array
    else:
        coo_sparse = sparse.coo_matrix

    A = coo_sparse(A)
    B = coo_sparse(B)

    # use COO
    if A.ndim != 2:
        raise ValueError(f"kron requires 2D input arrays. `A` is {A.ndim}D.")
    output_shape = (A.shape[0]*B.shape[0], A.shape[1]*B.shape[1])

    if A.nnz == 0 or B.nnz == 0:
        # kronecker product is the zero matrix
        return coo_sparse(output_shape).asformat(format)

    # expand entries of a into blocks
    idx_dtype = sparse.get_index_dtype(A.coords, maxval=max(output_shape))
    row = np.asarray(A.row, dtype=idx_dtype).repeat(B.nnz)
    col = np.asarray(A.col, dtype=idx_dtype).repeat(B.nnz)
    data = A.data.repeat(B.nnz)

    row *= B.shape[0]
    col *= B.shape[1]

    # increment block indices
    row,col = row.reshape(-1,B.nnz),col.reshape(-1,B.nnz)
    row += B.row
    col += B.col
    row,col = row.reshape(-1),col.reshape(-1)

    # compute block entries
    data = data.reshape(-1,B.nnz) * B.data
    data = data.reshape(-1)

    return coo_sparse((data,(row,col)), shape=output_shape).asformat(format)

def coo_kron(A, B, format=None, GPU=False):
    if isinstance(A, sparse.sparray) or isinstance(B, sparse.sparray):
        coo_sparse = sparse.coo_array
    else:
        coo_sparse = sparse.coo_matrix

    A = coo_sparse(A)
    B = coo_sparse(B)

    # use COO
    if A.ndim != 2:
        raise ValueError(f"kron requires 2D input arrays. `A` is {A.ndim}D.")
    output_shape = (A.shape[0]*B.shape[0], A.shape[1]*B.shape[1])

    if A.nnz == 0 or B.nnz == 0:
        # kronecker product is the zero matrix
        return coo_sparse(output_shape).asformat(format)

    # expand entries of a into blocks
    idx_dtype = sparse.get_index_dtype(A.coords, maxval=max(output_shape))
    row = np.asarray(A.row, dtype=idx_dtype).repeat(B.nnz)
    col = np.asarray(A.col, dtype=idx_dtype).repeat(B.nnz)
    data = A.data.repeat(B.nnz)

    row *= B.shape[0]
    col *= B.shape[1]

    # increment block indices
    row,col = row.reshape(-1,B.nnz),col.reshape(-1,B.nnz)
    row += B.row
    col += B.col
    row,col = row.reshape(-1),col.reshape(-1)

    # compute block entries
    data = data.reshape(-1,B.nnz) * B.data
    data = data.reshape(-1)

    return coo_sparse((data,(row,col)), shape=output_shape).asformat(format)<|MERGE_RESOLUTION|>--- conflicted
+++ resolved
@@ -100,23 +100,11 @@
     def __init__(self, N):
         self.N = N
         self.index = 0
-<<<<<<< HEAD
 
         # NOTE: Statevector normally is column-based, I made a row-based.
         # np.zeros((2**self.N,1 ), dtype=complex)
         self.state_vector = np.zeros(2**self.N, dtype=complex)
 
-=======
-        # WARNING: I HAVE FLATTEND THE STATEVECTOR
-        # np.zeros(2**self.N, dtype=complex)
-        # =============================================================
-        # =============================================================
-        # =============================================================
-        self.state_vector = np.zeros((2**self.N, 1), dtype=complex)
-        # =============================================================
-        # =============================================================
-        # =============================================================
->>>>>>> 3d2d2c58
         self.state_vector[self.index] = 1
 
     def apply_unitary_operation(self, operation: sparse.coo_matrix):
@@ -191,7 +179,6 @@
         # Computation is done on GPU based on whether parater "GPU" is "True"
         for i in range(0, N):
             if i == q:
-<<<<<<< HEAD
                 combined_operation = kron(combined_operation, operation)
             else:
                 combined_operation = kron(combined_operation, identity)
@@ -199,11 +186,6 @@
         # Copy data back from device (GPU) to host (CPU)
         if gpu: combined_operation = combined_operation.get()
             
-=======
-                combined_operation = coo_kron(combined_operation, operation)
-            else:
-                combined_operation = coo_kron(combined_operation, identity)
->>>>>>> 3d2d2c58
         t2 = time.perf_counter()
 
         bytes = combined_operation.nnz * 4 * 2 + combined_operation.nnz * 16
@@ -497,7 +479,8 @@
         print("Saving operation matrix to cache")
         self.__operations_cache[key] = operation
         
-def coo_spmv(rowIdx:list[int], colIdx:list[int], values:list[float], v):
+
+def coo_spmv(rowIdx, colIdx, values, v):
     """
     Performs sparse matrix-vector multiplication using COO format.
     
